from setuptools import setup, find_packages


setup(
    name='django-cas-provider',
<<<<<<< HEAD
    version='0.2.2',
=======
    version='0.2.1',
>>>>>>> 285fa46c
    description='A "provider" for the Central Authentication Service (http://jasig.org/cas)',
    author='Chris Williams',
    author_email='chris@nitron.org',
    url='http://nitron.org/',
    packages=find_packages(),
    include_package_data=True,
    zip_safe=False,
    install_requires=['setuptools'],
)<|MERGE_RESOLUTION|>--- conflicted
+++ resolved
@@ -3,11 +3,7 @@
 
 setup(
     name='django-cas-provider',
-<<<<<<< HEAD
     version='0.2.2',
-=======
-    version='0.2.1',
->>>>>>> 285fa46c
     description='A "provider" for the Central Authentication Service (http://jasig.org/cas)',
     author='Chris Williams',
     author_email='chris@nitron.org',
