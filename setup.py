from setuptools import setup, find_packages

setup(
    name = "django-socialauth",
<<<<<<< HEAD
    version = "0.1.2b",
    packages = find_packages(exclude=['commentor']),
=======
    version = "0.1.2",
    packages = ['socialauth',
                'socialauth/lib',
                'socialauth/templatetags',
                'openid_consumer'],
    package_data = { 'socialauth': [ 'templates/*.html',
                                     'templates/socialauth/*.html',
                                     'templates/socialauth/*.htm',
                                     'templates/openid/*.html'],
                     'openid_consumer': ['locale/*/LC_MESSAGES/*.po']
                     },
    zip_safe = False,
>>>>>>> cebe561f
    author = "Usware Technologies",
    author_email = "info@uswaretech.com",
    description = "Allows logging via Facebook, Yahoo, Gmail, Twitter and Openid ",
    url = "http://socialauth.uswaretech.net/",
<<<<<<< HEAD
    include_package_data = True,
    zip_safe = False,
=======
>>>>>>> cebe561f
)<|MERGE_RESOLUTION|>--- conflicted
+++ resolved
@@ -1,12 +1,10 @@
+import ez_setup
+ez_setup.use_setuptools()
 from setuptools import setup, find_packages
 
 setup(
     name = "django-socialauth",
-<<<<<<< HEAD
     version = "0.1.2b",
-    packages = find_packages(exclude=['commentor']),
-=======
-    version = "0.1.2",
     packages = ['socialauth',
                 'socialauth/lib',
                 'socialauth/templatetags',
@@ -18,14 +16,9 @@
                      'openid_consumer': ['locale/*/LC_MESSAGES/*.po']
                      },
     zip_safe = False,
->>>>>>> cebe561f
     author = "Usware Technologies",
     author_email = "info@uswaretech.com",
     description = "Allows logging via Facebook, Yahoo, Gmail, Twitter and Openid ",
     url = "http://socialauth.uswaretech.net/",
-<<<<<<< HEAD
-    include_package_data = True,
     zip_safe = False,
-=======
->>>>>>> cebe561f
 )