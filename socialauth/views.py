from django.shortcuts import render_to_response
from django.template import RequestContext
from django.contrib.auth.models import UserManager, User
from django.contrib.auth import authenticate, login
from django.http import HttpResponseRedirect, HttpResponseForbidden, HttpResponse
from django.core.urlresolvers import reverse
from django.conf import settings
from django.contrib.auth.decorators import login_required
from django.contrib.auth.views import logout
try:
    import json#Works with Python 2.6
except ImportError:
    from django.utils import simplejson as json

from socialauth.models import OpenidProfile, AuthMeta
from socialauth.forms import EditProfileForm

"""
from socialauth.models import YahooContact, TwitterContact, FacebookContact,\
                            SocialProfile, GmailContact
"""

from openid_consumer.views import begin
from socialauth.lib import oauthtwitter2 as oauthtwitter
from socialauth.lib import oauthyahoo
from socialauth.lib import oauthgoogle
from socialauth.lib.facebook import get_user_info, get_facebook_signature, \
                            get_friends, get_friends_via_fql

from oauth import oauth
from re import escape
import random
from datetime import datetime
from cgi import parse_qs



def login_page(request):
    payload = {'fb_api_key':settings.FACEBOOK_API_KEY,}
    return render_to_response('socialauth/login_page.html', payload, RequestContext(request))

def twitter_login(request):
    twitter = oauthtwitter.TwitterOAuthClient(settings.TWITTER_CONSUMER_KEY, settings.TWITTER_CONSUMER_SECRET)
    request_token = twitter.fetch_request_token()  
    request.session['request_token'] = request_token.to_string()
    signin_url = twitter.authorize_token_url(request_token)  
    return HttpResponseRedirect(signin_url)

def twitter_login_done(request):
    request_token = request.session.get('request_token', None)
    
    # If there is no request_token for session,
    # Means we didn't redirect user to twitter
    if not request_token:
            # Redirect the user to the login page,
            # So the user can click on the sign-in with twitter button
            return HttpResponse("We didn't redirect you to twitter...")
    
    token = oauth.OAuthToken.from_string(request_token)
    
    # If the token from session and token from twitter does not match
    #   means something bad happened to tokens
    if token.key != request.GET.get('oauth_token', 'no-token'):
            del request.session['request_token']
            # Redirect the user to the login page
            return HttpResponse("Something wrong! Tokens do not match...")
    
    twitter = oauthtwitter.TwitterOAuthClient(settings.TWITTER_CONSUMER_KEY, settings.TWITTER_CONSUMER_SECRET)  
    access_token = twitter.fetch_access_token(token)
    
    request.session['access_token'] = access_token.to_string()
    user = authenticate(access_token=access_token)
    
    # if user is authenticated then login user
    if user:
        login(request, user)
    else:
        # We were not able to authenticate user
        # Redirect to login page
        del request.session['access_token']
        del request.session['request_token']
        return HttpResponseRedirect(reverse('socialauth_login_page'))

    # authentication was successful, use is now logged in
    return HttpResponseRedirect(settings.LOGIN_REDIRECT_URL)

def openid_login(request):
    request.session['openid_provider'] = 'Openid'
    return begin(request)

def gmail_login(request):
    request.session['openid_provider'] = 'Google'
    return begin(request, user_url='https://www.google.com/accounts/o8/id')

def gmail_login_complete(request):
    pass


def yahoo_login(request):
    request.session['openid_provider'] = 'Yahoo'
    return begin(request, user_url='http://yahoo.com')

def openid_done(request, provider=None):
    """
    When the request reaches here, the user has completed the Openid
    authentication flow. He has authorised us to login via Openid, so
    request.openid is populated.
    After coming here, we want to check if we are seeing this openid first time.
    If we are, we will create a new Django user for this Openid, else login the
    existing openid.
    """
    if not provider:
        provider = request.session.get('openid_provider', '')
    if  request.openid:
        #check for already existing associations
        openid_key = str(request.openid)
        #authenticate and login
        user = authenticate(openid_key=openid_key, request=request, provider = provider)
        if user:
            login(request, user)
        if 'openid_next' in request.session :
            openid_next = request.session.get('openid_next')
            if len(openid_next.strip()) >  0 :
                return HttpResponseRedirect(openid_next)    
<<<<<<< HEAD
        redirect_url = reverse('socialauth_signin_complete')
        return HttpResponseRedirect(redirect_url)
=======
        return HttpResponseRedirect(settings.LOGIN_REDIRECT_URL)
    else:
        return HttpResponseRedirect(settings.LOGIN_URL)
>>>>>>> a92fe958
    
def facebook_login_done(request):
    API_KEY = settings.FACEBOOK_API_KEY
    API_SECRET = settings.FACEBOOK_API_SECRET   
    REST_SERVER = 'http://api.facebook.com/restserver.php'
    # FB Connect will set a cookie with a key == FB App API Key if the user has been authenticated
    if API_KEY in request.COOKIES:
        signature_hash = get_facebook_signature(API_KEY, API_SECRET, request.COOKIES, True)                
        # The hash of the values in the cookie to make sure they're not forged
        # AND If session hasn't expired
        if(signature_hash == request.COOKIES[API_KEY]) and (datetime.fromtimestamp(float(request.COOKIES[API_KEY+'_expires'])) > datetime.now()):
            #Log the user in now.
            user = authenticate(cookies=request.COOKIES)
            if user:
                # if user is authenticated then login user
                login(request, user)
<<<<<<< HEAD
                return HttpResponseRedirect(reverse('socialauth_signin_complete'))
=======
                return HttpResponseRedirect(settings.LOGIN_REDIRECT_URL)
>>>>>>> a92fe958
            else:
                #Delete cookies and redirect to main Login page.
                del request.COOKIES[API_KEY + '_session_key']
                del request.COOKIES[API_KEY + '_user']
                return HttpResponseRedirect(reverse('socialauth_login_page'))
    return HttpResponseRedirect(reverse('socialauth_login_page'))
            
    
def signin_complete(request):
    payload = {}
    return render_to_response('socialauth/signin_complete.html', payload, RequestContext(request))

@login_required
def editprofile(request):
    if request.method == 'POST':
        edit_form = EditProfileForm(user=request.user, data=request.POST)
        if edit_form.is_valid():
            user = edit_form.save()
            request.user.message_set.create('Your profile has been updated.')
            return HttpResponseRedirect('.')
    if request.method == 'GET':
        edit_form = EditProfileForm(user = request.user)
    payload = {'edit_form':edit_form}
    return render_to_response('socialauth/editprofile.html', payload, RequestContext(request))

def social_logout(request):
    # Todo
    # still need to handle FB cookies, session etc.
    
    # let the openid_consumer app handle openid-related cleanup
    from openid_consumer.views import signout as oid_signout
    oid_signout(request)
    
    # normal logout
    logout_response = logout(request)
    
    if settings.LOGOUT_REDIRECT_URL:
        return HttpResponseRedirect(settings.LOGOUT_REDIRECT_URL)
    else:
        return logout_response<|MERGE_RESOLUTION|>--- conflicted
+++ resolved
@@ -122,14 +122,10 @@
             openid_next = request.session.get('openid_next')
             if len(openid_next.strip()) >  0 :
                 return HttpResponseRedirect(openid_next)    
-<<<<<<< HEAD
         redirect_url = reverse('socialauth_signin_complete')
         return HttpResponseRedirect(redirect_url)
-=======
-        return HttpResponseRedirect(settings.LOGIN_REDIRECT_URL)
     else:
         return HttpResponseRedirect(settings.LOGIN_URL)
->>>>>>> a92fe958
     
 def facebook_login_done(request):
     API_KEY = settings.FACEBOOK_API_KEY
@@ -146,11 +142,7 @@
             if user:
                 # if user is authenticated then login user
                 login(request, user)
-<<<<<<< HEAD
                 return HttpResponseRedirect(reverse('socialauth_signin_complete'))
-=======
-                return HttpResponseRedirect(settings.LOGIN_REDIRECT_URL)
->>>>>>> a92fe958
             else:
                 #Delete cookies and redirect to main Login page.
                 del request.COOKIES[API_KEY + '_session_key']
