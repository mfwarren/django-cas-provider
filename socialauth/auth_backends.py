from django.contrib.auth.models import User
from django.conf import settings
from facebook import Facebook

from socialauth.lib import oauthtwitter
from socialauth.models import OpenidProfile as UserAssociation, TwitterUserProfile, FacebookUserProfile, AuthMeta
from socialauth.lib.facebook import get_fb_data

from datetime import datetime
import random

TWITTER_CONSUMER_KEY = getattr(settings, 'TWITTER_CONSUMER_KEY', '')
TWITTER_CONSUMER_SECRET = getattr(settings, 'TWITTER_CONSUMER_SECRET', '')

# Harmonized with PyFacebook

FACEBOOK_API_KEY = getattr(settings, 'FACEBOOK_API_KEY', '')
FACEBOOK_SECRET_KEY = getattr(settings, 'FACEBOOK_SECRET_KEY', '')
FACEBOOK_URL = getattr(settings, 'FACEBOOK_URL', 'http://api.facebook.com/restserver.php')

def temp_email():
    return "%s@example.com" % User.objects.make_random_password(length=12)

class OpenIdBackend:
    def authenticate(self, openid_key, request, provider):
        try:
            assoc = UserAssociation.objects.get(openid_key = openid_key)
            return assoc.user
        except UserAssociation.DoesNotExist:
            #fetch if openid provider provides any simple registration fields
            nickname = None
            email = None
            if request.openid and request.openid.sreg:
                email = request.openid.sreg.get('email')
                nickname = request.openid.sreg.get('nickname')
            elif request.openid and request.openid.ax:
                email = request.openid.ax.get('email')
                nickname = request.openid.ax.get('nickname')
            if nickname is None :
                nickname =  ''.join([random.choice('abcdefghijklmnopqrstuvwxyz') for i in xrange(10)])
            name_count = User.objects.filter(username__startswith = nickname).count()
            if name_count:
                username = '%s%s'%(nickname, name_count + 1)
            else:
                username = nickname
            if email is None :
                valid_username = False
                email =  '%s@example.com'%nickname
            else:
                valid_username = True
            user = User.objects.create_user(username,email)
            user.is_active = False
            user.save()
    
            #create openid association
            assoc = UserAssociation()
            assoc.openid_key = openid_key
            assoc.user = user
            if email:
                assoc.email = email
            if nickname:
                assoc.nickname = nickname
            if valid_username:
                assoc.is_username_valid = True
            assoc.save()
            
            #Create AuthMeta
            auth_meta = AuthMeta(user = user, provider = provider)
            auth_meta.save()
            return user
    
    def get_user(self, user_id):
        try:
            user = User.objects.get(pk = user_id)
            return user
        except User.DoesNotExist:
            return None

class TwitterBackend:
    """TwitterBackend for authentication
    """
    def authenticate(self, twitter_user):
        '''authenticates the token by requesting user information from twitter
        '''
        screen_name = twitter_user.screen_name
        try:
            user_profile = TwitterUserProfile.objects.get(screen_name = screen_name)
            user = user_profile.user
            return user
        except TwitterUserProfile.DoesNotExist:
            #Create new user
            same_name_count = User.objects.filter(username__startswith = screen_name).count()
            if same_name_count:
                username = '%s%s' % (screen_name, same_name_count + 1)
            else:
                username = screen_name
            user = User(username =  username)
            temp_password = User.objects.make_random_password(length=12)
            user.set_password(temp_password)
            name_data = twitter_user.name.split()
            try:
                first_name, last_name = name_data[0], ' '.join(name_data[1:])
            except:
                first_name, last_name =  '', ''
            user.first_name, user.last_name = first_name, last_name
            user.email = temp_email()
            user.is_active = False
            user.save()
            userprofile = TwitterUserProfile(user = user, screen_name = screen_name)
            # userprofile.access_token = access_token.key
            userprofile.url = twitter_user.url
            userprofile.location = twitter_user.location
            userprofile.description = twitter_user.description
            userprofile.profile_image_url = twitter_user.profile_image_url
            userprofile.save()
            auth_meta = AuthMeta(user=user, provider='Twitter').save()
            return user

    def get_user(self, user_id):
        try:
            return User.objects.get(pk=user_id)
        except:
            return None
        
class FacebookBackend:
<<<<<<< HEAD
    
    def authenticate(self, cookies):
        fb_data = get_fb_data(FACEBOOK_API_KEY, FACEBOOK_API_SECRET, cookies)
        if fb_data:
            username = fb_data['first_name']
            try:
                profile = FacebookUserProfile.objects.get(facebook_uid = str(fb_data['uid']))
                return profile.user
            except FacebookUserProfile.DoesNotExist:
                name_count = User.objects.filter(username__istartswith = username).count()
                if name_count:
                    username = '%s%s' % (username, name_count + 1)
                user_email = temp_email()
                user = User.objects.create(username = username, email=user_email)
                user.first_name = fb_data['first_name']
                user.last_name = fb_data['last_name']
                user.is_active = False
                user.save()
                location = str(fb_data['current_location'])
                fb_profile = FacebookUserProfile(facebook_uid = fb_data['uid'], user = user, profile_image_url = fb_data['pic_small'], location=location)
                fb_profile.save()
                auth_meta = AuthMeta(user=user, provider='Facebook').save()
                return user
        else:
=======
    def authenticate(self, request):

        if not settings.FACEBOOK_API_KEY in request.COOKIES:
>>>>>>> cebe561f
            return None

        facebook =  Facebook(settings.FACEBOOK_API_KEY,
                             settings.FACEBOOK_SECRET_KEY)
                             
        check = facebook.check_session(request)
        fb_user = facebook.users.getLoggedInUser()

        try:
            profile = FacebookUserProfile.objects.get(facebook_uid = fb_user)
            return profile.user
        except FacebookUserProfile.DoesNotExist:
            fb_data = facebook.users.getInfo([fb_user], ['uid', 'first_name', 'last_name', 'pic_small', 'current_location'])
            if not fb_data:
                return None
            fb_data = fb_data[0]

            username = 'FB:%s' % fb_data['uid']
            user_email = '%s@facebookuser.%s.com'%(fb_data['first_name'], settings.SITE_NAME)
            user = User.objects.create(username = username, email=user_email)
            user.first_name = fb_data['first_name']
            user.last_name = fb_data['last_name']
            user.save()
            location = str(fb_data['current_location'])
            fb_profile = FacebookUserProfile(facebook_uid = fb_data['uid'], user = user, profile_image_url = fb_data['pic_small'], location=location)
            fb_profile.save()
            auth_meta = AuthMeta(user=user, provider='Facebook').save()
            return user
        except Exception, e:
            print str(e)

        return None

    
    def get_user(self, user_id):
        try:
            return User.objects.get(pk=user_id)
        except:
            return None<|MERGE_RESOLUTION|>--- conflicted
+++ resolved
@@ -4,7 +4,7 @@
 
 from socialauth.lib import oauthtwitter
 from socialauth.models import OpenidProfile as UserAssociation, TwitterUserProfile, FacebookUserProfile, AuthMeta
-from socialauth.lib.facebook import get_fb_data
+from socialauth.lib.facebook import get_user_info, get_facebook_signature
 
 from datetime import datetime
 import random
@@ -17,9 +17,6 @@
 FACEBOOK_API_KEY = getattr(settings, 'FACEBOOK_API_KEY', '')
 FACEBOOK_SECRET_KEY = getattr(settings, 'FACEBOOK_SECRET_KEY', '')
 FACEBOOK_URL = getattr(settings, 'FACEBOOK_URL', 'http://api.facebook.com/restserver.php')
-
-def temp_email():
-    return "%s@example.com" % User.objects.make_random_password(length=12)
 
 class OpenIdBackend:
     def authenticate(self, openid_key, request, provider):
@@ -38,18 +35,17 @@
                 nickname = request.openid.ax.get('nickname')
             if nickname is None :
                 nickname =  ''.join([random.choice('abcdefghijklmnopqrstuvwxyz') for i in xrange(10)])
+            if email is None :
+                valid_username = False
+                email =  '%s@%s.%s.com'%(nickname, provider, settings.SITE_NAME)
+            else:
+                valid_username = True
             name_count = User.objects.filter(username__startswith = nickname).count()
             if name_count:
                 username = '%s%s'%(nickname, name_count + 1)
+                user = User.objects.create_user(username,email)
             else:
-                username = nickname
-            if email is None :
-                valid_username = False
-                email =  '%s@example.com'%nickname
-            else:
-                valid_username = True
-            user = User.objects.create_user(username,email)
-            user.is_active = False
+                user = User.objects.create_user(nickname,email)
             user.save()
     
             #create openid association
@@ -79,10 +75,18 @@
 class TwitterBackend:
     """TwitterBackend for authentication
     """
-    def authenticate(self, twitter_user):
+    def authenticate(self, access_token):
         '''authenticates the token by requesting user information from twitter
         '''
-        screen_name = twitter_user.screen_name
+        twitter = oauthtwitter.OAuthApi(TWITTER_CONSUMER_KEY, TWITTER_CONSUMER_SECRET, access_token)
+        try:
+            userinfo = twitter.GetUserInfo()
+        except:
+            # If we cannot get the user information, user cannot be authenticated
+            raise
+
+        screen_name = userinfo.screen_name
+        
         try:
             user_profile = TwitterUserProfile.objects.get(screen_name = screen_name)
             user = user_profile.user
@@ -97,14 +101,13 @@
             user = User(username =  username)
             temp_password = User.objects.make_random_password(length=12)
             user.set_password(temp_password)
-            name_data = twitter_user.name.split()
+            name_data = userinfo.name.split()
             try:
                 first_name, last_name = name_data[0], ' '.join(name_data[1:])
             except:
-                first_name, last_name =  '', ''
+                first_name, last_name =  screen_name, ''
             user.first_name, user.last_name = first_name, last_name
-            user.email = temp_email()
-            user.is_active = False
+            user.email = '%s@twitteruser.%s.com'%(userinfo.screen_name, settings.SITE_NAME)
             user.save()
             userprofile = TwitterUserProfile(user = user, screen_name = screen_name)
             # userprofile.access_token = access_token.key
@@ -123,36 +126,9 @@
             return None
         
 class FacebookBackend:
-<<<<<<< HEAD
-    
-    def authenticate(self, cookies):
-        fb_data = get_fb_data(FACEBOOK_API_KEY, FACEBOOK_API_SECRET, cookies)
-        if fb_data:
-            username = fb_data['first_name']
-            try:
-                profile = FacebookUserProfile.objects.get(facebook_uid = str(fb_data['uid']))
-                return profile.user
-            except FacebookUserProfile.DoesNotExist:
-                name_count = User.objects.filter(username__istartswith = username).count()
-                if name_count:
-                    username = '%s%s' % (username, name_count + 1)
-                user_email = temp_email()
-                user = User.objects.create(username = username, email=user_email)
-                user.first_name = fb_data['first_name']
-                user.last_name = fb_data['last_name']
-                user.is_active = False
-                user.save()
-                location = str(fb_data['current_location'])
-                fb_profile = FacebookUserProfile(facebook_uid = fb_data['uid'], user = user, profile_image_url = fb_data['pic_small'], location=location)
-                fb_profile.save()
-                auth_meta = AuthMeta(user=user, provider='Facebook').save()
-                return user
-        else:
-=======
     def authenticate(self, request):
 
         if not settings.FACEBOOK_API_KEY in request.COOKIES:
->>>>>>> cebe561f
             return None
 
         facebook =  Facebook(settings.FACEBOOK_API_KEY,
