import logging
<<<<<<< HEAD
logger = logging.getLogger('cas_provider.views')
import urllib

import logging
=======
import xml.etree.ElementTree as etree
>>>>>>> a84529ac
from urllib import urlencode
import urllib2
import urlparse
from functools import wraps

from django.utils.decorators import available_attrs
from django.views.decorators.debug import sensitive_post_parameters
from django.views.decorators.cache import cache_control
from django.utils.cache import patch_cache_control
from django.views.decorators.csrf import csrf_protect

from django.http import HttpResponse, HttpResponseRedirect
from django.conf import settings
from django.contrib.auth import login as auth_login, logout as auth_logout
from django.core.urlresolvers import get_callable
from django.shortcuts import render_to_response
from django.template import RequestContext
<<<<<<< HEAD
from django.contrib.auth import authenticate
from django.core.urlresolvers import reverse

from lxml import etree
from cas_provider.attribute_formatters import NSMAP, CAS
=======
from cas_provider.attribute_formatters import CAS, CAS_URI
>>>>>>> a84529ac
from cas_provider.models import ProxyGrantingTicket, ProxyTicket
from cas_provider.models import ServiceTicket

from cas_provider.exceptions import SameEmailMismatchedPasswords
from cas_provider.forms import LoginForm, MergeLoginForm

from . import signals

__all__ = ['login', 'validate', 'logout', 'service_validate']

INVALID_TICKET = 'INVALID_TICKET'
INVALID_SERVICE = 'INVALID_SERVICE'
INVALID_REQUEST = 'INVALID_REQUEST'
INTERNAL_ERROR = 'INTERNAL_ERROR'

ERROR_MESSAGES = (
    (INVALID_TICKET, u'The provided ticket is invalid.'),
    (INVALID_SERVICE, u'Service is invalid'),
    (INVALID_REQUEST, u'Not all required parameters were sent.'),
    (INTERNAL_ERROR, u'An internal error occurred during ticket validation'),
    )


logger = logging.getLogger(__name__)


_never_cache = cache_control(no_cache=True, must_revalidate=True)


def never_cache(view_func):
    """
    Decorator that adds headers to a response so that it will
    never be cached.
    """
    @wraps(view_func, assigned=available_attrs(view_func))
    def _wrapped_view_func(request, *args, **kwargs):
        response = view_func(request, *args, **kwargs)
        patch_cache_control(response, no_cache=True,
                            must_revalidate=True, proxy_revalidate=True)
        response['Pragma'] = 'no-cache'
        return response
    return _wrapped_view_func


@sensitive_post_parameters()
@csrf_protect
@never_cache
def login(request, template_name='cas/login.html',
          success_redirect=settings.LOGIN_REDIRECT_URL,
          warn_template_name='cas/warn.html', **kwargs):
    merge = kwargs.get('merge', False)
    logging.debug('CAS Provider Login view. Method is %s, merge is %s, template is %s.',
                  request.method, merge, template_name)

    service = request.GET.get('service', None)
    if service is not None:
        # Save the service on the session, for later use if we end up
        # in one of the more complicated workflows.
        request.session['service'] = service

    user = request.user

    errors = []

    if request.method == 'POST':
        if merge:
            form = MergeLoginForm(request.POST, request=request)
        else:
            form = LoginForm(request.POST, request=request)

        if form.is_valid():
            service = form.cleaned_data.get('service', None)
            try:
                auth_args = dict(username=form.cleaned_data['email'],
                                 password=form.cleaned_data['password'])
                if merge:
                    # We only want to send the merge argument if it's
                    # True. If it it's False, we want it to propagate
                    # through the auth backends properly.
                    auth_args['merge'] = merge
                user = authenticate(**auth_args)
            except SameEmailMismatchedPasswords:
                # Need to merge the accounts?
                if merge:
                    # We shouldn't get here...
                    raise
                else:
                    base_url = reverse('cas_provider_merge')
                    args = dict(
                        success_redirect=success_redirect,
                        email=form.cleaned_data['email'],
                        )
                    if service is not None:
                        args['service'] = service
                    args = urllib.urlencode(args)

                    url = '%s?%s' % (base_url, args)
                    logging.debug('Redirecting to %s', url)
                    return HttpResponseRedirect(url)

            if user is None:
                errors.append('Incorrect username and/or password.')
            else:
                if user.is_active:
                    auth_login(request, user)

    else:  # Not a POST...
        if merge:
            form = MergeLoginForm(initial={'service': service, 'email': request.GET.get('email')})
        else:
            form = LoginForm(initial={'service': service})

    if user is not None and user.is_authenticated():
        # We have an authenticated user.
        if not user.is_active:
            errors.append('This account is disabled.')
        else:
            # Send the on_cas_login signal. If we get an HttpResponse, return that.
            for receiver, response in signals.on_cas_login.send(sender=login, request=request, **kwargs):
                if isinstance(response, HttpResponse):
                    return response

            if service is None:
                # Try and pull the service off the session
                service = request.session.pop('service', service)

            signals.on_cas_login_success.send(sender=login, request=request,
                                              service=service, **kwargs)

            if service is None:
                # Normal internal success redirection.
                logging.debug('Redirecting to %s', success_redirect)
                return HttpResponseRedirect(success_redirect)
            else:
                if request.GET.get('warn', False):
                    return render_to_response(warn_template_name, {
                        'service': service,
                        'warn': False
                    }, context_instance=RequestContext(request))

                # Create a service ticket and redirect to the service.
                ticket = ServiceTicket.objects.create(service=service, user=user)
                if 'service' in request.session:
                    # Don't need this any more.
                    del request.session['service']

                url = ticket.get_redirect_url()
                logging.debug('Redirecting to %s', url)
                return HttpResponseRedirect(url)
    else:
        if request.method == 'POST':
            signals.on_cas_login_failure.send(sender=login, request=request,
                                              service=service, **kwargs)

    logging.debug('Rendering response on %s, merge is %s', template_name, merge)
    return render_to_response(template_name, {'form': form, 'errors': errors}, context_instance=RequestContext(request))


@never_cache
def validate(request):
    """Validate ticket via CAS v.1 protocol
    """
    service = request.GET.get('service', None)
    ticket_string = request.GET.get('ticket', None)
    logger.info('Validating ticket %s for %s', ticket_string, service)
    if service is not None and ticket_string is not None:
        #renew = request.GET.get('renew', True)
        #if not renew:
        # TODO: check user SSO session
        try:
            ticket = ServiceTicket.objects.get(ticket=ticket_string)
            assert ticket.service == service
        except ServiceTicket.DoesNotExist:
            logger.exception("Tried to validate with an invalid ticket %s for %s", ticket_string, service)
        except Exception as e:
            logger.exception('Got an exception: %s', e)
        else:
            username = ticket.user.username
            ticket.delete()

            results = signals.on_cas_collect_histories.send(sender=validate, for_user=ticket.user)
            histories = '\n'.join('\n'.join(rs) for rc, rs in results)
            logger.info('Validated %s %s', username, "(also %s)" % histories if histories else '')
            signals.on_cas_validation_success.send(sender=validate, version=1, service=service)
            return HttpResponse("yes\n%s\n%s" % (username, histories))

    logger.info('Validation failed.')
    signals.on_cas_validation_failure.send(sender=validate, version=1, service=service)
    return HttpResponse("no\n\n")


@never_cache
def logout(request, template_name='cas/logout.html',
           auto_redirect=settings.CAS_AUTO_REDIRECT_AFTER_LOGOUT):
    url = request.GET.get('url', None)
    if request.user.is_authenticated():
        for ticket in ServiceTicket.objects.filter(user=request.user):
            ticket.delete()
        auth_logout(request)
        if url and auto_redirect:
            return HttpResponseRedirect(url)
    return render_to_response(template_name, {'url': url},
        context_instance=RequestContext(request))


@never_cache
def proxy(request):
    targetService = request.GET['targetService']
    pgt_id = request.GET['pgt']

    try:
        proxyGrantingTicket = ProxyGrantingTicket.objects.get(ticket=pgt_id)
    except ProxyGrantingTicket.DoesNotExist:
        return _cas2_error_response(INVALID_TICKET, service=targetService)

    pt = ProxyTicket.objects.create(proxyGrantingTicket=proxyGrantingTicket,
        user=proxyGrantingTicket.serviceTicket.user,
        service=targetService)
    return _cas2_proxy_success(pt.ticket, service=targetService)


def ticket_validate(service, ticket_string, pgtUrl):
    if service is None or ticket_string is None:
        return _cas2_error_response(INVALID_REQUEST)

    try:
        if ticket_string.startswith('ST'):
            ticket = ServiceTicket.objects.get(ticket=ticket_string)
        elif ticket_string.startswith('PT'):
            ticket = ProxyTicket.objects.get(ticket=ticket_string)
        else:
            return _cas2_error_response(INVALID_TICKET,
                '%(ticket)s is neither Service (ST-...) nor Proxy Ticket (PT-...)' % {
                    'ticket': ticket_string},
                service=service)
    except ServiceTicket.DoesNotExist:
        return _cas2_error_response(INVALID_TICKET, service=service)

    ticketUrl = urlparse.urlparse(ticket.service)
    serviceUrl = urlparse.urlparse(service)

    if not(ticketUrl.hostname == serviceUrl.hostname and ticketUrl.path == serviceUrl.path and ticketUrl.port == serviceUrl.port):
        return _cas2_error_response(INVALID_SERVICE, service=service)

    pgtIouId = None
    proxies = ()
    if pgtUrl is not None:
        pgt = generate_proxy_granting_ticket(pgtUrl, ticket)
        if pgt:
            pgtIouId = pgt.pgtiou

    if hasattr(ticket, 'proxyticket'):
        pgt = ticket.proxyticket.proxyGrantingTicket
        # I am issued by this proxy granting ticket
        if hasattr(pgt.serviceTicket, 'proxyticket'):
            while pgt:
                if hasattr(pgt.serviceTicket, 'proxyticket'):
                    proxies += (pgt.serviceTicket.service,)
                    pgt = pgt.serviceTicket.proxyticket.proxyGrantingTicket
                else:
                    pgt = None

    user = ticket.user
    ticket.delete()
    return _cas2_success_response(user, pgtIouId, proxies, service=service)


@never_cache
def service_validate(request):
    """Validate ticket via CAS v.2 protocol"""
    service = request.GET.get('service', None)
    ticket_string = request.GET.get('ticket', None)
    pgtUrl = request.GET.get('pgtUrl', None)
    if ticket_string.startswith('PT-'):
        return _cas2_error_response(INVALID_TICKET, "serviceValidate cannot verify proxy tickets", service=service)
    else:
        return ticket_validate(service, ticket_string, pgtUrl)


@never_cache
def proxy_validate(request):
    """Validate ticket via CAS v.2 protocol"""
    
    service = request.GET.get('service', None)
    ticket_string = request.GET.get('ticket', None)
    pgtUrl = request.GET.get('pgtUrl', None)
    return ticket_validate(service, ticket_string, pgtUrl)


def generate_proxy_granting_ticket(pgt_url, ticket):
    proxy_callback_good_status = (200, 202, 301, 302, 304)
    uri = list(urlparse.urlsplit(pgt_url))

    pgt = ProxyGrantingTicket()
    pgt.serviceTicket = ticket
    pgt.targetService = pgt_url

    if hasattr(ticket, 'proxyGrantingTicket'):
        # here we got a proxy ticket! tata!
        pgt.pgt = ticket.proxyGrantingTicket

    params = {'pgtId': pgt.ticket, 'pgtIou': pgt.pgtiou}

    query = dict(urlparse.parse_qsl(uri[4]))
    query.update(params)

    uri[3] = urlencode(query)

    try:
        response = urllib2.urlopen(urlparse.urlunsplit(uri))
    except urllib2.HTTPError as e:
        if not e.code in proxy_callback_good_status:
            logger.debug('Checking Proxy Callback URL {} returned {}. Not issuing PGT.'.format(uri, e.code))
            return
    except urllib2.URLError as e:
        logger.debug('Checking Proxy Callback URL {} raised URLError. Not issuing PGT.'.format(uri))
        return

    pgt.save()
    return pgt


<<<<<<< HEAD
def _cas2_proxy_success(pt, service=None):
    signals.on_cas_proxy_success.send(sender=proxy, service=service)
    return HttpResponse(proxy_success(pt))
=======
def _cas2_proxy_success(pt):
    return HttpResponse(proxy_success(pt), mimetype='text/xml')
>>>>>>> a84529ac


def _cas2_success_response(user, pgt=None, proxies=None, service=None):
    signals.on_cas_validation_success.send(sender=ticket_validate, version=2, service=service)
    return HttpResponse(auth_success_response(user, pgt, proxies), mimetype='text/xml')


def _cas2_error_response(code, message=None, service=None):
    signals.on_cas_validation_failure.send(sender=service_validate,
                                           version=2, code=code,
                                           message=message, service=service)
    return HttpResponse(u'''<cas:serviceResponse xmlns:cas="http://www.yale.edu/tp/cas">
            <cas:authenticationFailure code="%(code)s">
                %(message)s
            </cas:authenticationFailure>
        </cas:serviceResponse>''' % {
        'code': code,
        'message': message if message else dict(ERROR_MESSAGES).get(code)
    }, mimetype='text/xml')


def proxy_success(pt):
    return u'''<cas:serviceResponse xmlns:cas="http://www.yale.edu/tp/cas">
    <cas:proxySuccess>
        <cas:proxyTicket>%s</cas:proxyTicket>
    </cas:proxySuccess>
</cas:serviceResponse>''' % pt



def auth_success_response(user, pgt, proxies):
    etree.register_namespace('cas', CAS_URI)
    response = etree.Element(CAS + 'serviceResponse')
    auth_success = etree.SubElement(response, CAS + 'authenticationSuccess')
    username = etree.SubElement(auth_success, CAS + 'user')
    username.text = user.username

    attrs = {}
    for receiver, custom in signals.cas_collect_custom_attributes.send(sender=auth_success_response, user=user):
        if custom:
            attrs.update(custom)

    identifiers = [i for sr, rr in signals.on_cas_collect_histories.send(sender=validate, for_user=user)
                   for i in rr]

    if identifiers:
        # Singular `identifier`, as that is the name of the element tag(s).
        attrs['identifier'] = identifiers

    if attrs:
        formatter = get_callable(settings.CAS_CUSTOM_ATTRIBUTES_FORMATER)
        formatter(auth_success, attrs)

    if pgt:
        pgtElement = etree.SubElement(auth_success, CAS + 'proxyGrantingTicket')
        pgtElement.text = pgt

    if proxies:
        proxiesElement = etree.SubElement(auth_success, CAS + "proxies")
        for proxy in proxies:
            proxyElement = etree.SubElement(proxiesElement, CAS + "proxy")
            proxyElement.text = proxy

    return unicode(etree.tostring(response, encoding='utf-8'), 'utf-8')<|MERGE_RESOLUTION|>--- conflicted
+++ resolved
@@ -1,13 +1,6 @@
 import logging
-<<<<<<< HEAD
-logger = logging.getLogger('cas_provider.views')
 import urllib
 
-import logging
-=======
-import xml.etree.ElementTree as etree
->>>>>>> a84529ac
-from urllib import urlencode
 import urllib2
 import urlparse
 from functools import wraps
@@ -24,15 +17,11 @@
 from django.core.urlresolvers import get_callable
 from django.shortcuts import render_to_response
 from django.template import RequestContext
-<<<<<<< HEAD
 from django.contrib.auth import authenticate
 from django.core.urlresolvers import reverse
 
-from lxml import etree
+import xml.etree.ElementTree as etree
 from cas_provider.attribute_formatters import NSMAP, CAS
-=======
-from cas_provider.attribute_formatters import CAS, CAS_URI
->>>>>>> a84529ac
 from cas_provider.models import ProxyGrantingTicket, ProxyTicket
 from cas_provider.models import ServiceTicket
 
@@ -315,7 +304,7 @@
 @never_cache
 def proxy_validate(request):
     """Validate ticket via CAS v.2 protocol"""
-    
+
     service = request.GET.get('service', None)
     ticket_string = request.GET.get('ticket', None)
     pgtUrl = request.GET.get('pgtUrl', None)
@@ -355,14 +344,9 @@
     return pgt
 
 
-<<<<<<< HEAD
 def _cas2_proxy_success(pt, service=None):
     signals.on_cas_proxy_success.send(sender=proxy, service=service)
-    return HttpResponse(proxy_success(pt))
-=======
-def _cas2_proxy_success(pt):
     return HttpResponse(proxy_success(pt), mimetype='text/xml')
->>>>>>> a84529ac
 
 
 def _cas2_success_response(user, pgt=None, proxies=None, service=None):
