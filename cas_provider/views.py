--- conflicted
+++ resolved
@@ -4,21 +4,9 @@
 from django.http import HttpResponse, HttpResponseRedirect
 from django.shortcuts import render_to_response
 from django.template import RequestContext
-<<<<<<< HEAD
 from forms import LoginForm
 from models import ServiceTicket, LoginTicket
 
-=======
-from django.contrib.auth.models import User
-from django.contrib.auth import authenticate
-from django.contrib.auth import login as auth_login, logout as auth_logout
-
-from cas_provider.forms import LoginForm
-from cas_provider.models import ServiceTicket, LoginTicket, auth_success_response
-from cas_provider.utils import create_service_ticket
-
-__all__ = ['login', 'validate', 'service_validate', 'logout']
->>>>>>> 285fa46c
 
 __all__ = ['login', 'validate', 'logout', 'service_validate']
 
@@ -90,11 +78,13 @@
             pass
     return HttpResponse("no\n\n")
 
-<<<<<<< HEAD
 
-def logout(request, template_name='cas/logout.html'):
+def logout(request, template_name='cas/logout.html', auto_redirect=False):
     url = request.GET.get('url', None)
-    auth_logout(request)
+    if request.user.is_authenticated():
+        auth_logout(request)
+        if url and auto_redirect:
+            return HttpResponseRedirect(url)
     return render_to_response(template_name, {'url': url}, \
                               context_instance=RequestContext(request))
 
@@ -149,34 +139,4 @@
         if len(attrs) > 0:
             formater = get_callable(settings.CAS_CUSTOM_ATTRIBUTES_FORMATER)
             formater(auth_success, attrs)
-    return unicode(etree.tostring(response, encoding='utf-8'), 'utf-8')
-=======
-def service_validate(request):
-    service = request.GET.get('service', None)
-    ticket_string = request.GET.get('ticket', None)
-    if service is None or ticket_string is None:
-        return HttpResponse('''<cas:serviceResponse xmlns:cas="http://www.yale.edu/tp/cas">
-            <cas:authenticationFailure code="INVALID_REQUEST">
-                Not all required parameters were sent.
-            </cas:authenticationFailure>
-        </cas:serviceResponse>''', mimetype='text/xml')
-    
-    try:
-        ticket = ServiceTicket.objects.get(ticket=ticket_string)
-        ticket.delete()
-        return HttpResponse(auth_success_response(ticket.user), mimetype='text/xml')
-    except ServiceTicket.DoesNotExist:
-        return HttpResponse('''<cas:serviceResponse xmlns:cas="http://www.yale.edu/tp/cas">
-            <cas:authenticationFailure code="INVALID_TICKET">
-                The provided ticket is invalid.
-            </cas:authenticationFailure>
-        </cas:serviceResponse>''', mimetype='text/xml')
-
-def logout(request, template_name='cas/logout.html', auto_redirect=False):
-    url = request.GET.get('url', None)
-    if request.user.is_authenticated():
-        auth_logout(request)
-        if url and auto_redirect:
-            return HttpResponseRedirect(url)
-    return render_to_response(template_name, {'url': url}, context_instance=RequestContext(request))
->>>>>>> 285fa46c
+    return unicode(etree.tostring(response, encoding='utf-8'), 'utf-8')